--- conflicted
+++ resolved
@@ -1,10 +1,6 @@
 [package]
 name = "loda-rust-cli"
-<<<<<<< HEAD
 version = "2023.6.4"
-=======
-version = "2023.6.2"
->>>>>>> 24d85385
 authors = ["Simon Strandgaard <neoneye@gmail.com>"]
 description = "Command line interface for LODA Rust"
 repository = "https://github.com/loda-lang/loda-rust"
