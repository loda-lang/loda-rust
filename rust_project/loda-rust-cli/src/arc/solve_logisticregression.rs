--- conflicted
+++ resolved
@@ -627,8 +627,6 @@
     fn process_task_iteration(context: &ProcessTaskContext, task: &Task, process_task_iteration_index: usize, test_index: u8, computed_image: Option<Image>) -> anyhow::Result<Vec::<Record>> {
         // println!("exporting task: {}", task.id);
 
-<<<<<<< HEAD
-=======
         if context.input_size_vec.len() != task.pairs.len() {
             return Err(anyhow::anyhow!("context.input_size_vec.len() != task.pairs.len()"));
         }
@@ -636,7 +634,6 @@
             return Err(anyhow::anyhow!("context.output_size_vec.len() != task.pairs.len()"));
         }
 
->>>>>>> 9760518a
         let one_eleventh: f64 = 1.0 / 11.0;
         let obfuscated_color_offset: f64 = (process_task_iteration_index as f64 * one_eleventh + 0.2) % 1.0;
         let obfuscated_cluster_offset: f64 = 0.2;
