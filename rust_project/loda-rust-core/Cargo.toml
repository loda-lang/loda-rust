[package]
name = "loda-rust-core"
version = "0.1.0"
authors = ["Simon Strandgaard <neoneye@gmail.com>"]
description = "Shared code between LODA Rust projects"
repository = "https://github.com/loda-lang/loda-rust"
license = "MIT OR Apache-2.0"
edition = "2021"

[dependencies]
regex = "1.5.6"
lazy_static = "1.4.0"
num-bigint = "0.4.3"
num-integer = "0.1.45"
num-traits = "0.2.15"
log = "0.4.17"
serde = { version = "1.0.137", features = ["derive"] }
<<<<<<< HEAD
lru = "0.8.0"
anyhow = "1.0.58"
=======
cached = "0.40.0"
>>>>>>> b5539fd2

[dev-dependencies]
tempfile = "3.3.0"<|MERGE_RESOLUTION|>--- conflicted
+++ resolved
@@ -15,12 +15,8 @@
 num-traits = "0.2.15"
 log = "0.4.17"
 serde = { version = "1.0.137", features = ["derive"] }
-<<<<<<< HEAD
-lru = "0.8.0"
+cached = "0.40.0"
 anyhow = "1.0.58"
-=======
-cached = "0.40.0"
->>>>>>> b5539fd2
 
 [dev-dependencies]
 tempfile = "3.3.0"