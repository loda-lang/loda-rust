--- conflicted
+++ resolved
@@ -44,13 +44,9 @@
             Self::Power        => "pow",
             Self::Subtract     => "sub",
             Self::Truncate     => "trn",
-<<<<<<< HEAD
             Self::UnofficialFunction { .. } => "fxx",
-        }
-=======
         };
         f.write_str(s)
->>>>>>> b4d14b3e
     }
 }
 
